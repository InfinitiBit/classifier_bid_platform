from typing import List, Optional
from pydantic import BaseModel, Field

<<<<<<< HEAD
class ClassificationResult(BaseModel):
    """Classification result details"""
    fileId: str
    summaryDecision: str  # 'Invalid', 'Irrelevant', 'Not Enough Content'
    decisionDetails: str  # Why AI thinks it's invalid/irrelevant/etc
    relevancyPercentage: float = Field(ge=0.0, le=100.0)  # 0-100%

class DocumentClassificationResponse(BaseModel):
    """Response model for document classification"""
    task_id: str
    project_id: str
    status: str
    message: str
    error: Optional[str] = None

class ClassificationStatusResponse(BaseModel):
    """Response model for classification status"""
    task_id: str
    project_id: str
    status: str
    is_relevant: Optional[bool] = None
    relevance_score: Optional[float] = None
    classification_reasons: Optional[List[str]] = None
    processing_method: Optional[str] = None
    timestamp: Optional[str] = None
    error: Optional[str] = None
=======

# For report + subtask & failed status like rfq
class ReportDetailed(BaseModel):
    """Single report detail item"""
    attributeName: str
    attributeFriendlyName: str
    attributeValue: str


class ClassificationResult(BaseModel):
    """Classification result with completion report"""
    isValid: bool
    classificationReport: List[ReportDetailed]


class ClassificationStatusResponse(BaseModel):
    """Status update during workflow execution"""
    status: str
    message: str
    taskName: Optional[str] = Field(None, description="Task/step name or 'task_failed' for errors")


class ClassificationResultImmediate(BaseModel):
    """Immediate classification result for errors or quick responses"""
    taskId: str
    status: str
    message: str
    error: Optional[str] = None

    # Optional fields for completed classification results
    summaryDecision: Optional[str] = None  # 'relevant', 'irrelevant', 'invalid', 'not_enough_content'
    decisionDetails: Optional[str] = None  # Why AI thinks it's invalid/irrelevant/etc
    relevancyPercentage: Optional[int] = None  # 0-100%
>>>>>>> 60bb418d
<|MERGE_RESOLUTION|>--- conflicted
+++ resolved
@@ -1,34 +1,6 @@
-from typing import List, Optional
+from typing import List, Optional, Dict, Any
 from pydantic import BaseModel, Field
 
-<<<<<<< HEAD
-class ClassificationResult(BaseModel):
-    """Classification result details"""
-    fileId: str
-    summaryDecision: str  # 'Invalid', 'Irrelevant', 'Not Enough Content'
-    decisionDetails: str  # Why AI thinks it's invalid/irrelevant/etc
-    relevancyPercentage: float = Field(ge=0.0, le=100.0)  # 0-100%
-
-class DocumentClassificationResponse(BaseModel):
-    """Response model for document classification"""
-    task_id: str
-    project_id: str
-    status: str
-    message: str
-    error: Optional[str] = None
-
-class ClassificationStatusResponse(BaseModel):
-    """Response model for classification status"""
-    task_id: str
-    project_id: str
-    status: str
-    is_relevant: Optional[bool] = None
-    relevance_score: Optional[float] = None
-    classification_reasons: Optional[List[str]] = None
-    processing_method: Optional[str] = None
-    timestamp: Optional[str] = None
-    error: Optional[str] = None
-=======
 
 # For report + subtask & failed status like rfq
 class ReportDetailed(BaseModel):
@@ -61,5 +33,4 @@
     # Optional fields for completed classification results
     summaryDecision: Optional[str] = None  # 'relevant', 'irrelevant', 'invalid', 'not_enough_content'
     decisionDetails: Optional[str] = None  # Why AI thinks it's invalid/irrelevant/etc
-    relevancyPercentage: Optional[int] = None  # 0-100%
->>>>>>> 60bb418d
+    relevancyPercentage: Optional[int] = None  # 0-100%